--- conflicted
+++ resolved
@@ -34,12 +34,9 @@
 	go install github.com/sqlc-dev/sqlc/cmd/sqlc@latest
 	go install ariga.io/atlas/cmd/atlas@latest
 	go install github.com/air-verse/air@latest
-<<<<<<< HEAD
 	go get github.com/go-sql-driver/mysql
 	go get github.com/mattn/go-sqlite3
-=======
 	@$(MAKE) install-hooks
->>>>>>> f025e0f2
 
 # Create or update the generated source code.
 generate:
@@ -64,18 +61,16 @@
 dev:
 	$(shell go env GOPATH)/bin/air
 
-<<<<<<< HEAD
-# Build the migration tool
+# Build the migration tool.
 build-migrate:
 	go build -o ${MIGRATE_BINARY} ./cmd/migrate
 
-# Run the migration tool
+# Run the migration tool.
 migrate: build-migrate
 	${MIGRATE_BINARY}
-=======
+
 # Install git hooks.
 install-hooks:
 	@mkdir -p .git/hooks
 	@cp pre-commit .git/hooks/pre-commit
-	@chmod +x .git/hooks/pre-commit
->>>>>>> f025e0f2
+	@chmod +x .git/hooks/pre-commit